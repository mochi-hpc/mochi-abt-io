#                                               -*- Autoconf -*-
# Process this file with autoconf to produce a configure script.

AC_PREREQ([2.67])
AC_INIT([abt-io], [0.6.0], [],[],[])
AC_CONFIG_MACRO_DIRS([m4])
LT_INIT

AC_CANONICAL_TARGET
AC_CANONICAL_SYSTEM
AC_CANONICAL_HOST

AM_INIT_AUTOMAKE([foreign subdir-objects -Wall])

# we should remove this soon, only needed for automake 1.10 and older
m4_ifdef([AM_SILENT_RULES], [AM_SILENT_RULES([yes])])

AC_CONFIG_SRCDIR([README.md])
AC_CONFIG_HEADERS([abt-io-config.h])

# Checks for programs.
AC_PROG_CC
AM_PROG_CC_C_O
AC_PROG_CXX
AC_PROG_CXXCPP

AC_PROG_MKDIR_P

AC_REQUIRE_CPP

AC_CHECK_SIZEOF([long int])

<<<<<<< HEAD
=======
PKG_CHECK_MODULES([OPENSSL],[openssl],[],
   [AC_MSG_ERROR([Could not find openssl])])
LIBS="$OPENSSL_LIBS $LIBS"
CPPFLAGS="$OPENSSL_CFLAGS $CPPFLAGS"
CFLAGS="$OPENSSL_CFLAGS $CFLAGS"


>>>>>>> 90b7b8b6
dnl
dnl Verify pkg-config
dnl
PKG_PROG_PKG_CONFIG
if test "x$PKG_CONFIG" == "x"; then
   AC_MSG_ERROR([Could not find pkg-config utility!])
fi

AC_ARG_ENABLE(coverage,
              [AS_HELP_STRING([--enable-coverage],[Enable code coverage @<:@default=no@:>@])],
              [case "${enableval}" in
                yes) enable_coverage="yes" ;;
                no) enable_coverage="no" ;;
                *) AC_MSG_ERROR(bad value ${enableval} for --enable-coverage) ;;
               esac],
              [enable_coverage="no"]
)

if test "$enable_coverage" = "yes" ; then
    CPPFLAGS="$CPPFLAGS --coverage -O0"
    LDFLAGS="--coverage -lgcov"
fi

PKG_CHECK_MODULES([ARGOBOTS],[argobots],[],
   [AC_MSG_ERROR([Could not find working argobots installation!])])
LIBS="$ARGOBOTS_LIBS $LIBS"
CPPFLAGS="$ARGOBOTS_CFLAGS $CPPFLAGS"
CFLAGS="$ARGOBOTS_CFLAGS $CFLAGS"

PKG_CHECK_MODULES([JSONC],[json-c],[],
   [AC_MSG_ERROR([Could not find working json-c installation!])])
LIBS="$JSONC_LIBS $LIBS"
dnl
dnl Note that pkg-config may report an include path that contains a
dnl "/json-c" component.  If so, strip it out.  We prefer to use an explicit
dnl subdir path in the source to to avoid potential header name conflicts
dnl with other json libraries.
dnl
JSONC_CFLAGS=`echo $JSONC_CFLAGS | sed 's/\/include\/json-c/\/include/g'`
CPPFLAGS="$JSONC_CFLAGS $CPPFLAGS"
CFLAGS="$JSONC_CFLAGS $CFLAGS"

AC_MSG_CHECKING([for fallocate])
AC_TRY_LINK([
#define _GNU_SOURCE
#include <fcntl.h>
], [
int ret = fallocate(0, 0, 0, 0);
],
AC_MSG_RESULT(yes)
AC_DEFINE([HAVE_FALLOCATE], [], [Define if fallocate available])
CFLAGS="-D_GNU_SOURCE $CFLAGS"
,
AC_MSG_RESULT(no))

NONCOMPLIANT_IO=""

AC_MSG_CHECKING([for O_DIRECT])
AC_TRY_COMPILE([
#define _GNU_SOURCE
#include <sys/types.h>
#include <sys/stat.h>
#include <fcntl.h>
#include <unistd.h>
#include <stdlib.h>
], [
int fd = open(NULL, O_DIRECT);
],
AC_MSG_RESULT(yes)
AC_DEFINE([HAVE_ODIRECT], [], [Define if able to open files with O_DIRECT])
,
NONCOMPLIANT_IO=1
AC_MSG_RESULT(no))

AC_MSG_CHECKING([for mkostemp])
AC_TRY_COMPILE([
#define _GNU_SOURCE
#include <stdlib.h>
], [
int fd = mkostemp(NULL, 0);
],
AC_MSG_RESULT(yes)
AC_DEFINE([HAVE_MKOSTEMP], [], [Define if mkostemp available])
CFLAGS="-D_GNU_SOURCE $CFLAGS"
,
NONCOMPLIANT_IO=1
AC_MSG_RESULT(no))

# zlib is used for benchmark output file
CHECK_ZLIB

AC_CONFIG_FILES([Makefile maint/abt-io.pc])
AC_OUTPUT

if test "x$NONCOMPLIANT_IO" = "x1" ; then
    AC_MSG_WARN([This platform lacks O_DIRECT and/or mkostemp().  All code
    should still compile and pass make check tests, but behavior and
    performance results in example programs may not match other platforms.])
fi<|MERGE_RESOLUTION|>--- conflicted
+++ resolved
@@ -30,16 +30,6 @@
 
 AC_CHECK_SIZEOF([long int])
 
-<<<<<<< HEAD
-=======
-PKG_CHECK_MODULES([OPENSSL],[openssl],[],
-   [AC_MSG_ERROR([Could not find openssl])])
-LIBS="$OPENSSL_LIBS $LIBS"
-CPPFLAGS="$OPENSSL_CFLAGS $CPPFLAGS"
-CFLAGS="$OPENSSL_CFLAGS $CFLAGS"
-
-
->>>>>>> 90b7b8b6
 dnl
 dnl Verify pkg-config
 dnl
